"""
Utitility functions for working with operator transformations in
sympy.physics.quantum.
"""
from sympy import *
from sympy.physics.quantum import *
from sympy.physics.quantum.boson import *
from sympy.physics.quantum.fermion import *
from sympy.physics.quantum.operatorordering import *
from sympy.physics.quantum.expectation import Expectation

debug = False

# -----------------------------------------------------------------------------
# IPython notebook related functions
#
#from IPython.display import display_latex
from IPython.display import Latex, HTML



def show_first_few_terms(e, n=10):
    if isinstance(e, Add):
        e_args_trunc = e.args[0:n]
        e = Add(*(e_args_trunc))
    
    return Latex("$" + latex(e).replace("dag", "dagger") + r"+ \dots$")


def html_table(data):
    t_table = "<table>\n%s\n</table>"
    t_row = "<tr>%s</tr>"
    t_col = "<td>%s</td>"
    table_code = t_table % "".join([t_row % "".join([t_col % ("$%s$" % latex(col).replace(r'\dag', r'\dagger'))
                                                     for col in row])
                                    for row in data])
    return HTML(table_code)


# -----------------------------------------------------------------------------
# Simplification of integrals
#
def exchange_integral_order(e):
    """
    exchanging integral order. Works in this way:
    ∫(∫ ... (∫(∫    dx_0)dx_1)... dx_n-1)dx_n -->  ∫(∫ ... (∫(∫  dx_1)dx_2)... dx_n)dx_0
    """
    if isinstance(e, Add):
        return Add(*[exchange_integral_order(arg) for arg in e.args])
    if isinstance(e, Mul):
        return Mul(*[exchange_integral_order(arg) for arg in e.args])
    if isinstance(e, Integral):
        i = push_inwards(e)
        func, lims = i.function, i.limits
        if len(lims) > 1:
            args = [func]
            for idx in range(1, len(lims)):
                args.append(lims[idx])
            args.append(lims[0])
            return(Integral(*args))
    else:
        return e
<<<<<<< HEAD
        
def pull_outwards(e, _n=0, expand_add=False):
=======


def pull_outwards(e, _n=0):
>>>>>>> d0b4d9ef
    """ 
    Trick to maximally pull out constant elements from the integrand,
    and expand terms inside the integrand.
    """
    if _n > 20:
        warnings.warn("Too high level or recursion, aborting")
        return e
    if isinstance(e, Add):
        return Add(*[pull_outwards(arg, _n=_n+1) for arg in e.args]).expand()
    if isinstance(e, Mul):
        return Mul(*[pull_outwards(arg, _n=_n+1) for arg in e.args]).expand()
    if isinstance(e, Integral):
        func = pull_outwards(e.function, _n=_n+1).factor()
        dummy_var = e.variables
        if add and isinstance(func.expand(), Add):
            func = func.expand()
            add_args = []
            for term in func.args:
                args = [term]
                for lim in e.limits:
                    args.append(lim)
                add_args.append(Integral(*args))
            e_new = Add(*add_args)
            return pull_outwards(e_new, _n=_n+1)
        if isinstance(func, Mul):
            non_integral = Mul(*[arg for arg in func.args if not isinstance(arg, Integral)])
            integrals    = Mul(*[arg for arg in func.args if isinstance(arg, Integral)])

            const = Mul(*[arg for arg in non_integral.args if dummy_var[0] not in arg.free_symbols])
            nonconst = Mul(*[arg for arg in non_integral.args if dummy_var[0] in arg.free_symbols])
            if const == 1:
                return e
            else:
                if len(dummy_var) == 1:
                    return const * Integral(nonconst * integrals, e.limits[0])
                else:
                    args = [const * Integral(nonconst * integrals, e.limits[0])]
                    for lim in e.limits[1:]:
                        args.append(lim)
                    return pull_outwards(Integral(*args), _n=_n+1)
    else:
        return e


def push_inwards(e, _n=0):
    """
    Trick to push every factors into integrand
    """
    if _n > 20:
        warnings.warn("Too high level or recursion, aborting")
        return e
    if isinstance(e, Add):
        return Add(*[push_inwards(arg, _n=_n+1) for arg in e.args])
    if isinstance(e, Mul):
        c = Mul(*[arg for arg in e.args if not isinstance(arg, Integral)])
        i_in = Mul(*[arg for arg in e.args if isinstance(arg, Integral)])
        if isinstance(i_in, Integral):
            func_in = i_in.function
            args = [c * func_in]
            for lim_in in i_in.limits:
                args.append(lim_in)
            return push_inwards(Integral(*args).expand(), _n=_n+1)
        else:
            return e
    if isinstance(e, Integral):
        func = e.function
        new_func = push_inwards(func.expand(), _n=_n+1)

        args = [new_func]
        for lim in e.limits:
            args.append(lim)
        return Integral(*args)
    else:
        return e


# -----------------------------------------------------------------------------
# Simplification of quantum expressions
#
def qsimplify(e_orig, _n=0):
    """
    Simplify an expression containing operators.
    """    
    if _n > 15:
        warnings.warn("Too high level or recursion, aborting")
        return e_orig

    e = normal_ordered_form(e_orig)

    if isinstance(e, Add):
        return Add(*(qsimplify(arg, _n=_n+1) for arg in e.args))

    elif isinstance(e, Mul):
        args1 = tuple(arg for arg in e.args if arg.is_commutative)
        args2 = tuple(arg for arg in e.args if not arg.is_commutative)
        #x = 1
        #for y in args2:
        #    x = x * y

        x = 1
        for y in reversed(args2):
            x = y * x

        if isinstance(x, Mul):
            args2 = x.args
            x = 1
            for y in args2:
                x = x * y

        e_new = simplify(Mul(*args1)) * x

        if e_new == e:
            return e
        else:
            return qsimplify(e_new.expand(), _n=_n+1)

    if e == e_orig:
        return e
    else:
        return qsimplify(e, _n=_n+1).expand()


# -----------------------------------------------------------------------------
# Commutators and BCH expansions
#
def split_coeff_operator(e):
    """
    Split a product of coefficients, commuting variables and quantum operators
    into two factors containing the commuting factors and the quantum operators,
    resepectively.
    
    Returns:
    c_factor, o_factors:
        Commuting factors and noncommuting (operator) factors
    """
    if isinstance(e, Symbol):
        return e, 1

    if isinstance(e, Operator):
        return 1, e

    if isinstance(e, Mul):
        c_args = []
        o_args = []    

        for arg in e.args:
            if isinstance(arg, Operator):
                o_args.append(arg)
            elif isinstance(arg, Pow):
                c, o = split_coeff_operator(arg.base)

                if c and c != 1:
                    c_args.append(c ** arg.exp)
                if o and o != 1:
                    o_args.append(o ** arg.exp)
            else:
                c_args.append(arg)
        
        return Mul(*c_args), Mul(*o_args)

    if isinstance(e, Add):
        # XXX: fix this  -> return to lists
        return split_coeff_operator(e.args[0])

    if debug:
        print("Warning: Unrecognized type of e: %s" % type(e))

    return None, None


def extract_operators(e, independent=False):
    """
    Return a list of unique normal-ordered quantum operator products in the
    expression e.
    """
    ops = []

    if isinstance(e, Operator):
        ops.append(e)
    
    elif isinstance(e, Add):
        for arg in e.args:
            ops += extract_operators(arg, independent=independent)

    elif isinstance(e, Mul):
        for arg in e.args:
            ops += extract_operators(arg, independent=independent)
    else:
        if debug:
            print("Unrecongized type: %s: %s" % (type(e), str(e)))
        
    return list(set(ops))


def extract_operator_products(e, independent=False):
    """
    Return a list of unique normal-ordered quantum operator products in the
    expression e.
    """
    ops = []

    if isinstance(e, Operator):
        ops.append(e)
    
    elif isinstance(e, Add):
        for arg in e.args:
            ops += extract_operator_products(arg, independent=independent)

    elif isinstance(e, Mul):
        c, o = split_coeff_operator(e)
        if o != 1:
            ops.append(o)
    else:
        if debug:
            print("Unrecongized type: %s: %s" % (type(e), str(e)))
        
    no_ops = []
    for op in ops:
        no_op = normal_ordered_form(op.expand(), independent=independent)
        if isinstance(no_op, (Mul, Operator, Pow)):
            no_ops.append(no_op)
        elif isinstance(no_op, Add):
            for sub_no_op in extract_operator_products(no_op, independent=independent):
                no_ops.append(sub_no_op)
        else:
            raise ValueError("Unsupported type in loop over ops: %s: %s" %
                             (type(no_op), no_op))

    return list(set(no_ops))

def drop_terms_containing(e, e_drops):
    """
    Drop terms contaning factors in the list e_drops
    """
    if isinstance(e, Add):
        # fix this
        #e = Add(*(arg for arg in e.args if not any([e_drop in arg.args
        #                                               for e_drop in e_drops])))
                                                       
        new_args = []
        
        for term in e.args:
            
            keep = True
            for e_drop in e_drops:
                if e_drop in term.args:
                    keep = False
                    
                if isinstance(e_drop, Mul):
                    if all([(f in term.args) for f in e_drop.args]):
                        keep = False
            
            if keep:
        #        new_args.append(arg)
                new_args.append(term)
        e = Add(*new_args)
                                                       
        #e = Add(*(arg.subs({key: 0 for key in e_drops}) for arg in e.args))

    return e


def drop_c_number_terms(e):
    """
    Drop commuting terms from the expression e
    """
    if isinstance(e, Add):
        return Add(*(arg for arg in e.args if not arg.is_commutative))

    return e

def subs_single(O, subs_map):

    if isinstance(O, Operator):
        if O in subs_map:
            return subs_map[O]
        else:
            print("warning: unresolved operator: ", O)
            return O
    elif isinstance(O, Add):
        new_args = []
        for arg in O.args:
            new_args.append(subs_single(arg, subs_map))
        return Add(*new_args)

    elif isinstance(O, Mul):
        new_args = []
        for arg in O.args:
            new_args.append(subs_single(arg, subs_map))
        return Mul(*new_args)

    elif isinstance(O, Pow):
        return Pow(subs_single(O.base, subs_map), O.exp)

    else:
        return O


# -----------------------------------------------------------------------------
# Commutators and BCH expansions
#
def recursive_commutator(a, b, n=1):
    return Commutator(a, b) if n == 1 else Commutator(a, recursive_commutator(a, b, n-1))


def _bch_expansion(A, B, N=10):
    """
    Baker–Campbell–Hausdorff formula:
    
    e^{A} B e^{-A} = B + 1/(1!)[A, B] + 1/(2!)[A, [A, B]] + 1/(3!)[A, [A, [A, B]]] + ...
                   = B + Sum_n^N 1/(n!)[A, B]^n
                   
    Truncate the sum at N terms.
    """
    e = B
    for n in range(1, N):
        e += recursive_commutator(A, B, n=n) / factorial(n)
    
    return e


def bch_expansion(A, B, N=6, collect_operators=None, independent=False,
                  expansion_search=True):

    # Use BCH expansion of order N

    if debug:
        print("bch_expansion: ", A, B)

    
    c, _ = split_coeff_operator(A)

    if debug:
        print("A coefficient: ", c)

    if debug:
        print("bch_expansion: ")

    e_bch = _bch_expansion(A, B, N=N).doit(independent=independent)

    if debug:
        print("simplify: ")

    e = qsimplify(normal_ordered_form(e_bch.expand(), 
                                     recursive_limit=25,
                                     independent=independent).expand())

    if debug:
        print("extract operators: ")

    ops = extract_operator_products(e, independent=independent)

    # make sure that product operators comes first in the list
    ops = list(reversed(sorted(ops, key=lambda x: len(str(x)))))

    if debug:
        print("operators in expression: ", ops)

    if collect_operators:
        e_collected = collect(e, collect_operators)        
    else:
        e_collected = collect(e, ops)

    if debug:
        print("search for series expansions: ", expansion_search)

    try:
        if expansion_search and c:
            c_fs = list(c.free_symbols)[0]
            if debug:
                print("free symbols in c: ", c_fs)
            return qsimplify(e_collected.subs({
                    exp(c).series(c, n=N).removeO(): exp(c), #c
                    exp(-c).series(-c, n=N).removeO(): exp(-c), #-c
                    exp(2*c).series(2*c, n=N).removeO(): exp(2*c), #c
                    exp(-2*c).series(-2*c, n=N).removeO(): exp(-2*c), #-c, list(c.free_symbols)[0]
                    #
                    cosh(c).series(c, n=N).removeO(): cosh(c),
                    sinh(c).series(c, n=N).removeO(): sinh(c),
                    sinh(2*c).series(2 * c, n=N).removeO(): sinh(2*c),
                    cosh(2*c).series(2 * c, n=N).removeO(): cosh(2*c),
                    sinh(4*c).series(4 * c, n=N).removeO(): sinh(4*c),
                    cosh(4*c).series(4 * c, n=N).removeO(): cosh(4*c),
                    #
                    sin(c).series(c, n=N).removeO(): sin(c),
                    cos(c).series(c, n=N).removeO(): cos(c),
                    sin(2*c).series(2*c, n=N).removeO(): sin(2*c),
                    cos(2*c).series(2*c, n=N).removeO(): cos(2*c),
                    sin(2*I*c).series(2*I*c, n=N).removeO(): sin(2*I*c),
                    sin(-2*I*c).series(-2*I*c, n=N).removeO(): sin(-2*I*c),
                    cos(2*I*c).series(2*I*c, n=N).removeO(): cos(2*I*c),
                    cos(-2*I*c).series(-2*I*c, n=N).removeO(): cos(-2*I*c),
                    #
                    sin(c_fs).series(c_fs, n=N).removeO(): sin(c_fs),
                    cos(c_fs).series(c_fs, n=N).removeO(): cos(c_fs),
                    (sin(c_fs)/2).series(c_fs, n=N).removeO(): sin(c_fs)/2,
                    (cos(c_fs)/2).series(c_fs, n=N).removeO(): cos(c_fs)/2,
                    #sin(2*c_fs).series(c_fs, n=N).removeO(): sin(2*c_fs),
                    #cos(2*c_fs).series(c_fs, n=N).removeO(): cos(2*c_fs),
                    #sin(2 * c_fs).series(2 * c_fs, n=N).removeO(): sin(2 * c_fs),
                    #cos(2 * c_fs).series(2 * c_fs, n=N).removeO(): cos(2 * c_fs),
                    #(sin(c_fs)/2).series(c_fs, n=N).removeO(): sin(c_fs)/2,
                    #(cos(c_fs)/2).series(c_fs, n=N).removeO(): cos(c_fs)/2,
                }))  
        else:
            return e_collected
    except Exception as e:
        print("Failed to identify series expansions: " + str(e))
        return e_collected


# -----------------------------------------------------------------------------
# Transformations
#
def unitary_transformation(U, O, N=6, collect_operators=None,
                           independent=False, allinone=False,
                           expansion_search=True):
    """
    Perform a unitary transformation

        O = U O U^\dagger

    and automatically try to identify series expansions in the resulting
    operator expression.
    """
    if not isinstance(U, exp):
        raise ValueError("U must be a unitary operator on the form "
                         "U = exp(A)")

    A = U.exp

    if debug:
        print("unitary_transformation: using A = ", A)

    if allinone:
        return bch_expansion(A, O, N=N, collect_operators=collect_operators,
                             independent=independent,
                             expansion_search=expansion_search)
    else:
        ops = extract_operators(O.expand())
        ops_subs = {op: bch_expansion(A, op, N=N,
                                      collect_operators=collect_operators,
                                      independent=independent,
                                      expansion_search=expansion_search)
                    for op in ops}

        #return O.subs(ops_subs, simultaneous=True) # XXX: this this
        return subs_single(O, ops_subs)


def hamiltonian_transformation(U, H, N=6, collect_operators=None,
                               independent=False, expansion_search=True):
    """
    Apply an unitary basis transformation to the Hamiltonian H:

        H = U H U^\dagger -i U d/dt(U^\dagger)

    """
    t = [s for s in U.exp.free_symbols if str(s) == 't']
    if t:
        t = t[0]
        H_td = - I * U * diff(exp(-U.exp), t)
    else:
        H_td = 0

    #H_td = I * diff(U, t) * exp(- U.exp)  # hack: Dagger(U) = exp(-U.exp)
    H_st = unitary_transformation(U, H, N=N,
                                  collect_operators=collect_operators,
                                  independent=independent,
                                  expansion_search=expansion_search)
    return H_st + H_td


# ----------------------------------------------------------------------------
# Master equations and adjoint master equations
#
def lindblad_dissipator(a, rho):
    """
    Lindblad dissipator
    """
    return (a * rho * Dagger(a) - rho * Dagger(a) * a / 2
            - Dagger(a) * a * rho / 2)


def master_equation(rho_t, t, H, a_ops):
    """
    Lindblad master equation
    """
    #t = [s for s in rho_t.free_symbols if isinstance(s, Symbol)][0]
    return Eq(diff(rho_t, t),
            -I * Commutator(H, rho_t) +
            sum([lindblad_dissipator(a, rho_t) for a in a_ops]))


def operator_lindblad_dissipator(a, rho):
    """
    Lindblad operator dissipator
    """
    return (Dagger(a) * rho * a - rho * Dagger(a) * a / 2
            - Dagger(a) * a * rho / 2)


def operator_master_equation(op_t, t, H, a_ops, use_eq=True):
    """
    Adjoint master equation
    """
    rhs = diff(op_t, t)
    lhs = (I * Commutator(H, op_t) +
           sum([operator_lindblad_dissipator(a, op_t) for a in a_ops]))
    
    if use_eq:
        return Eq(rhs, lhs)
    else:
        return rhs, lhs

# -----------------------------------------------------------------------------
# Semiclassical equations of motion
#
def operator_order(op):
    if isinstance(op, Operator):
        return 1
    
    if isinstance(op, Mul):
        return sum([operator_order(arg) for arg in op.args]) 

    if isinstance(op, Pow):
        return operator_order(op.base) * op.exp 

    return 0


def operator_sort_by_order(ops):
    return sorted(ops, key=operator_order)


def _extract_operators(e_orig):  # duplicate ?

    debug = False
    if debug:
        print("_extract_operators: ", e_orig)
    
    if isinstance(e_orig, Operator):
        return [e_orig]

    e = drop_c_number_terms(normal_ordered_form(e_orig.expand(), independent=True))

    if isinstance(e, Pow) and isinstance(e.base, Operator):
        return [e]

    ops = []
        
    if isinstance(e, Add):
        for arg in e.args:
            ops += _extract_operators(arg)

    if isinstance(e, Mul):
        op_f = [f for f in e.args if isinstance(f, Operator) or (isinstance(f, Pow) and isinstance(f.base, Operator))]
        ops.append(Mul(*op_f))        
        ops += op_f
    
    unique_ops = list(set(ops))
    
    sorted_unique_ops = sorted(unique_ops, key=operator_order)
    
    return sorted_unique_ops


def _operator_to_func(e, op_func_map):
    
    if isinstance(e, Expectation):
        if e.expression in op_func_map:
            return op_func_map[e.expression]
        else:
            return e.expression
    
    if isinstance(e, Add):
        return Add(*(_operator_to_func(term, op_func_map) for term in e.args))

    if isinstance(e, Mul):
        return Mul(*(_operator_to_func(factor, op_func_map) for factor in e.args))

    return e
    
    
def semi_classical_eqm(H, c_ops, N=20):
    
    op_eqm = {}
    
    ops = _extract_operators(H + sum(c_ops))
    
    print("Hamiltonian operators: ", ops)

    t = symbols("t", positive=True)
    
    n = 0
    while ops:
        
        if n > N:
            print("breaking on large n (%d > %d)" % (n, N))
            break

        n += 1

        _, idx = min((val, idx) for (idx, val) in enumerate([operator_order(op) for op in ops]))
        
        op = ops.pop(idx)
        
        lhs, rhs = operator_master_equation(op, t, H, c_ops, use_eq=False)
        
        op_eqm[op] = qsimplify(normal_ordered_form(rhs.doit(independent=True).expand(), independent=True))
    
        new_ops = _extract_operators(op_eqm[op])
        
        for new_op in new_ops:
            if (not new_op.is_Number) and new_op not in op_eqm.keys() and new_op not in ops:
                print(new_op, "not included, adding")
                ops.append(new_op)
    
    print("unresolved ops: ", ops)
    
    for op, eqm in op_eqm.items():
        op_eqm[op] = drop_terms_containing(op_eqm[op], ops)
    
    for op, eqm in op_eqm.items():
        for o in _extract_operators(eqm):
            if o not in op_eqm.keys():
                print("Unresolved operator: ", o)

    sc_eqm = {}
    for op, eqm in op_eqm.items():
        sc_eqm[Expectation(op)] = Expectation(eqm).expand(expectation=True)

    op_func_map = {}
    for n, op in enumerate(op_eqm):
        op_func_map[op] = Function("A%d" % n)(t)

    print("Operator -> Function map: ", op_func_map)

    sc_ode = {}
    for op, eqm in sc_eqm.items():
        sc_ode[op] = Eq(Derivative(_operator_to_func(op, op_func_map), t),
                                   _operator_to_func(eqm, op_func_map))

    #for eqm in op_eqm:
    #    eqm_ops = _extract_operators(op_eqm[op])

    return op_eqm, sc_eqm, sc_ode, op_func_map<|MERGE_RESOLUTION|>--- conflicted
+++ resolved
@@ -60,14 +60,9 @@
             return(Integral(*args))
     else:
         return e
-<<<<<<< HEAD
-        
+
+
 def pull_outwards(e, _n=0, expand_add=False):
-=======
-
-
-def pull_outwards(e, _n=0):
->>>>>>> d0b4d9ef
     """ 
     Trick to maximally pull out constant elements from the integrand,
     and expand terms inside the integrand.
